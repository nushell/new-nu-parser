--- conflicted
+++ resolved
@@ -6,65 +6,45 @@
 ==== COMPILER ====
 0: VarDecl (4 to 5) "x"
 1: Name (7 to 13) "number"
-2: Type { name: NodeId(1), args: None, optional: false } (7 to 13)
-<<<<<<< HEAD
+2: Type(Ref { name: NodeId(1), args: None, optional: false }) (7 to 13)
 3: Expr(Int) (16 to 18) "10"
-=======
-3: Int (16 to 18) "10"
->>>>>>> 9cdf707d
-4: Let { variable_name: NodeId(0), ty: Some(NodeId(2)), initializer: NodeId(3), is_mutable: false } (0 to 18)
+4: Stmt(Let { variable_name: NodeId(0), ty: Some(NodeId(2)), initializer: NodeId(3), is_mutable: false }) (0 to 18)
 5: VarDecl (32 to 33) "y"
 6: Name (35 to 38) "any"
-7: Type { name: NodeId(6), args: None, optional: false } (35 to 38)
-<<<<<<< HEAD
+7: Type(Ref { name: NodeId(6), args: None, optional: false }) (35 to 38)
 8: Expr(String) (41 to 47) ""spam""
-=======
-8: String (41 to 47) ""spam""
->>>>>>> 9cdf707d
-9: Let { variable_name: NodeId(5), ty: Some(NodeId(7)), initializer: NodeId(8), is_mutable: false } (28 to 47)
+9: Stmt(Let { variable_name: NodeId(5), ty: Some(NodeId(7)), initializer: NodeId(8), is_mutable: false }) (28 to 47)
 10: VarDecl (60 to 61) "z"
 11: Name (63 to 69) "string"
-12: Type { name: NodeId(11), args: None, optional: false } (63 to 69)
-<<<<<<< HEAD
+12: Type(Ref { name: NodeId(11), args: None, optional: false }) (63 to 69)
 13: Expr(Int) (72 to 75) "123"
-=======
-13: Int (72 to 75) "123"
->>>>>>> 9cdf707d
-14: Let { variable_name: NodeId(10), ty: Some(NodeId(12)), initializer: NodeId(13), is_mutable: false } (56 to 75)
+14: Stmt(Let { variable_name: NodeId(10), ty: Some(NodeId(12)), initializer: NodeId(13), is_mutable: false }) (56 to 75)
 15: VarDecl (91 to 92) "w"
 16: Name (94 to 98) "list"
 17: Name (99 to 103) "list"
 18: Name (104 to 107) "int"
-19: Type { name: NodeId(18), args: None, optional: false } (104 to 107)
+19: Type(Ref { name: NodeId(18), args: None, optional: false }) (104 to 107)
 20: TypeArgs([NodeId(19)]) (103 to 108)
-21: Type { name: NodeId(17), args: Some(NodeId(20)), optional: false } (99 to 103)
+21: Type(Ref { name: NodeId(17), args: Some(NodeId(20)), optional: false }) (99 to 103)
 22: TypeArgs([NodeId(21)]) (98 to 109)
-23: Type { name: NodeId(16), args: Some(NodeId(22)), optional: false } (94 to 98)
-<<<<<<< HEAD
+23: Type(Ref { name: NodeId(16), args: Some(NodeId(22)), optional: false }) (94 to 98)
 24: Expr(String) (116 to 119) "'a'"
 25: Expr(List([NodeId(24)])) (114 to 120)
 26: Expr(List([NodeId(25)])) (112 to 122)
-27: Let { variable_name: NodeId(15), ty: Some(NodeId(23)), initializer: NodeId(26), is_mutable: false } (87 to 122)
-28: Expr(Block(BlockId(0))) (0 to 124)
-=======
-24: String (116 to 119) "'a'"
-25: List([NodeId(24)]) (114 to 120)
-26: List([NodeId(25)]) (112 to 122)
-27: Let { variable_name: NodeId(15), ty: Some(NodeId(23)), initializer: NodeId(26), is_mutable: false } (87 to 122)
-28: Variable (128 to 129) "v"
+27: Stmt(Let { variable_name: NodeId(15), ty: Some(NodeId(23)), initializer: NodeId(26), is_mutable: false }) (87 to 122)
+28: VarDecl (128 to 129) "v"
 29: Name (131 to 137) "record"
 30: Name (138 to 139) "a"
 31: Name (141 to 144) "int"
-32: Type { name: NodeId(31), args: None, optional: false } (141 to 144)
+32: Type(Ref { name: NodeId(31), args: None, optional: false }) (141 to 144)
 33: Param { name: NodeId(30), ty: Some(NodeId(32)) } (138 to 144)
 34: Params([NodeId(33)]) (137 to 145)
-35: RecordType { fields: NodeId(34), optional: false } (131 to 146)
-36: String (149 to 150) "a"
-37: String (152 to 157) ""foo""
-38: Record { pairs: [(NodeId(36), NodeId(37))] } (148 to 158)
-39: Let { variable_name: NodeId(28), ty: Some(NodeId(35)), initializer: NodeId(38), is_mutable: false } (124 to 158)
-40: Block(BlockId(0)) (0 to 159)
->>>>>>> 9cdf707d
+35: Type(Record { fields: NodeId(34), optional: false }) (131 to 146)
+36: Expr(String) (149 to 150) "a"
+37: Expr(String) (152 to 157) ""foo""
+38: Expr(Record { pairs: [(NodeId(36), NodeId(37))] }) (148 to 158)
+39: Stmt(Let { variable_name: NodeId(28), ty: Some(NodeId(35)), initializer: NodeId(38), is_mutable: false }) (124 to 158)
+40: Expr(Block(BlockId(0))) (0 to 159)
 ==== SCOPE ====
 0: Frame Scope, node_id: NodeId(40)
   variables: [ v: NodeId(28), w: NodeId(15), x: NodeId(0), y: NodeId(5), z: NodeId(10) ]
@@ -118,4 +98,4 @@
 register_count: 0
 file_count: 0
 ==== IR ERRORS ====
-Error (NodeId 4): node Let { variable_name: NodeId(0), ty: Some(NodeId(2)), initializer: NodeId(3), is_mutable: false } not suported yet+Error (NodeId 4): node Stmt(Let { variable_name: NodeId(0), ty: Some(NodeId(2)), initializer: NodeId(3), is_mutable: false }) not suported yet