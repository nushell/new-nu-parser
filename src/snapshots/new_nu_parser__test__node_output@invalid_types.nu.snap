--- conflicted
+++ resolved
@@ -8,40 +8,27 @@
 1: Name (9 to 10) "x"
 2: Name (12 to 16) "list"
 3: Name (17 to 20) "int"
-4: Type { name: NodeId(3), args: None, optional: false } (17 to 20)
+4: Type(Ref { name: NodeId(3), args: None, optional: false }) (17 to 20)
 5: Name (22 to 28) "string"
-6: Type { name: NodeId(5), args: None, optional: false } (22 to 28)
+6: Type(Ref { name: NodeId(5), args: None, optional: false }) (22 to 28)
 7: TypeArgs([NodeId(4), NodeId(6)]) (16 to 29)
-8: Type { name: NodeId(2), args: Some(NodeId(7)), optional: false } (12 to 16)
+8: Type(Ref { name: NodeId(2), args: Some(NodeId(7)), optional: false }) (12 to 16)
 9: Param { name: NodeId(1), ty: Some(NodeId(8)) } (9 to 16)
 10: Params([NodeId(9)]) (8 to 30)
-<<<<<<< HEAD
 11: Expr(VarRef) (33 to 35) "$x"
 12: Expr(Block(BlockId(0))) (31 to 37)
-13: Def(Def { name: NodeId(0), params: NodeId(10), in_out_types: None, block: NodeId(12) }) (0 to 37)
-=======
-11: Variable (33 to 35) "$x"
-12: Block(BlockId(0)) (31 to 37)
-13: Def { name: NodeId(0), params: NodeId(10), in_out_types: None, block: NodeId(12) } (0 to 37)
->>>>>>> 9cdf707d
+13: Stmt(Def(Def { name: NodeId(0), params: NodeId(10), in_out_types: None, block: NodeId(12) })) (0 to 37)
 14: Name (42 to 45) "bar"
 15: Name (47 to 48) "y"
 16: Name (50 to 54) "list"
 17: TypeArgs([]) (54 to 56)
-18: Type { name: NodeId(16), args: Some(NodeId(17)), optional: false } (50 to 54)
+18: Type(Ref { name: NodeId(16), args: Some(NodeId(17)), optional: false }) (50 to 54)
 19: Param { name: NodeId(15), ty: Some(NodeId(18)) } (47 to 54)
 20: Params([NodeId(19)]) (46 to 57)
-<<<<<<< HEAD
 21: Expr(VarRef) (60 to 62) "$y"
 22: Expr(Block(BlockId(1))) (58 to 64)
-23: Def(Def { name: NodeId(14), params: NodeId(20), in_out_types: None, block: NodeId(22) }) (38 to 64)
+23: Stmt(Def(Def { name: NodeId(14), params: NodeId(20), in_out_types: None, block: NodeId(22) })) (38 to 64)
 24: Expr(Block(BlockId(2))) (0 to 65)
-=======
-21: Variable (60 to 62) "$y"
-22: Block(BlockId(1)) (58 to 64)
-23: Def { name: NodeId(14), params: NodeId(20), in_out_types: None, block: NodeId(22) } (38 to 64)
-24: Block(BlockId(2)) (0 to 65)
->>>>>>> 9cdf707d
 ==== SCOPE ====
 0: Frame Scope, node_id: NodeId(24)
       decls: [ bar: NodeId(14), foo: NodeId(0) ]
@@ -82,8 +69,4 @@
 register_count: 0
 file_count: 0
 ==== IR ERRORS ====
-<<<<<<< HEAD
-Error (NodeId 13): node Def(Def { name: NodeId(0), params: NodeId(10), in_out_types: None, block: NodeId(12) }) not suported yet
-=======
-Error (NodeId 13): node Def { name: NodeId(0), params: NodeId(10), in_out_types: None, block: NodeId(12) } not suported yet
->>>>>>> 9cdf707d
+Error (NodeId 13): node Stmt(Def(Def { name: NodeId(0), params: NodeId(10), in_out_types: None, block: NodeId(12) })) not suported yet