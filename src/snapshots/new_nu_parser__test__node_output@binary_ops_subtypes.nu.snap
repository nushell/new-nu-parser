---
source: src/test.rs
expression: evaluate_example(path)
input_file: tests/binary_ops_subtypes.nu
---
==== COMPILER ====
0: Expr(Int) (0 to 1) "1"
1: Equal (2 to 4)
2: Expr(Float) (5 to 8) "1.0"
3: Expr(BinaryOp { lhs: NodeId(0), op: NodeId(1), rhs: NodeId(2) }) (0 to 8)
4: Expr(String) (9 to 12) ""a""
5: Equal (13 to 15)
6: Expr(Float) (16 to 19) "1.0"
7: Expr(BinaryOp { lhs: NodeId(4), op: NodeId(5), rhs: NodeId(6) }) (9 to 19)
8: Expr(Int) (20 to 21) "1"
9: Plus (22 to 23)
10: Expr(Float) (24 to 27) "1.0"
11: Expr(BinaryOp { lhs: NodeId(8), op: NodeId(9), rhs: NodeId(10) }) (20 to 27)
12: Expr(Int) (29 to 30) "1"
13: Expr(List([NodeId(12)])) (28 to 30)
14: Append (32 to 34)
15: Expr(Float) (35 to 38) "1.0"
16: Expr(BinaryOp { lhs: NodeId(13), op: NodeId(14), rhs: NodeId(15) }) (28 to 38)
17: Expr(Float) (40 to 43) "1.0"
18: Expr(Int) (44 to 45) "1"
19: Expr(List([NodeId(17), NodeId(18)])) (39 to 45)
20: Append (47 to 49)
21: Expr(String) (50 to 53) ""a""
22: Expr(BinaryOp { lhs: NodeId(19), op: NodeId(20), rhs: NodeId(21) }) (39 to 53)
23: Expr(Int) (56 to 57) "1"
24: Expr(List([NodeId(23)])) (55 to 57)
25: Expr(Int) (60 to 61) "2"
26: Expr(List([NodeId(25)])) (59 to 61)
27: Expr(List([NodeId(24), NodeId(26)])) (54 to 62)
28: Append (64 to 66)
29: Expr(Int) (69 to 70) "3"
30: Expr(List([NodeId(29)])) (68 to 70)
31: Expr(List([NodeId(30)])) (67 to 71)
32: Expr(BinaryOp { lhs: NodeId(27), op: NodeId(28), rhs: NodeId(31) }) (54 to 71)
33: Expr(Int) (75 to 76) "1"
34: Expr(List([NodeId(33)])) (74 to 76)
35: Expr(Int) (79 to 80) "2"
36: Expr(List([NodeId(35)])) (78 to 80)
37: Expr(List([NodeId(34), NodeId(36)])) (73 to 81)
38: Append (83 to 85)
39: Expr(Float) (88 to 91) "3.0"
40: Expr(List([NodeId(39)])) (87 to 91)
41: Expr(List([NodeId(40)])) (86 to 92)
42: Expr(BinaryOp { lhs: NodeId(37), op: NodeId(38), rhs: NodeId(41) }) (73 to 92)
43: Expr(Int) (94 to 95) "1"
44: In (96 to 98)
45: Expr(Float) (100 to 103) "1.0"
46: Expr(Int) (105 to 106) "1"
47: Expr(List([NodeId(45), NodeId(46)])) (99 to 106)
48: Expr(BinaryOp { lhs: NodeId(43), op: NodeId(44), rhs: NodeId(47) }) (94 to 106)
49: Expr(Float) (108 to 111) "2.3"
50: Modulo (112 to 115)
<<<<<<< HEAD
51: Expr(Int) (116 to 117) "1"
52: Expr(BinaryOp { lhs: NodeId(49), op: NodeId(50), rhs: NodeId(51) }) (108 to 117)
53: Expr(Block(BlockId(0))) (0 to 118)
=======
51: Int (116 to 117) "1"
52: BinaryOp { lhs: NodeId(49), op: NodeId(50), rhs: NodeId(51) } (108 to 117)
53: String (120 to 121) "b"
54: Int (123 to 124) "2"
55: String (126 to 127) "c"
56: Int (129 to 130) "3"
57: Record { pairs: [(NodeId(53), NodeId(54)), (NodeId(55), NodeId(56))] } (119 to 131)
58: List([NodeId(57)]) (118 to 131)
59: Append (133 to 135)
60: String (138 to 139) "a"
61: Int (141 to 142) "3"
62: String (144 to 145) "b"
63: Float (147 to 150) "1.5"
64: String (152 to 153) "c"
65: String (155 to 160) ""foo""
66: Record { pairs: [(NodeId(60), NodeId(61)), (NodeId(62), NodeId(63)), (NodeId(64), NodeId(65))] } (137 to 161)
67: List([NodeId(66)]) (136 to 161)
68: BinaryOp { lhs: NodeId(58), op: NodeId(59), rhs: NodeId(67) } (118 to 161)
69: Block(BlockId(0)) (0 to 163)
>>>>>>> 9cdf707d
==== SCOPE ====
0: Frame Scope, node_id: NodeId(69) (empty)
==== TYPES ====
0: int
1: forbidden
2: float
3: bool
4: string
5: forbidden
6: float
7: bool
8: int
9: forbidden
10: float
11: float
12: int
13: list<int>
14: forbidden
15: float
16: list<number>
17: float
18: int
19: list<number>
20: forbidden
21: string
22: list<any>
23: int
24: list<int>
25: int
26: list<int>
27: list<list<int>>
28: forbidden
29: int
30: list<int>
31: list<list<int>>
32: list<list<int>>
33: int
34: list<int>
35: int
36: list<int>
37: list<list<int>>
38: forbidden
39: float
40: list<float>
41: list<list<float>>
42: list<list<number>>
43: int
44: forbidden
45: float
46: int
47: list<number>
48: bool
49: float
50: forbidden
51: int
52: float
53: unknown
54: int
55: unknown
56: int
57: record<b: int, c: int>
58: list<record<b: int, c: int>>
59: forbidden
60: unknown
61: int
62: unknown
63: float
64: unknown
65: string
66: record<a: int, b: float, c: string>
67: list<record<a: int, b: float, c: string>>
68: list<record<b: number, c: any>>
69: list<record<b: number, c: any>>
==== IR ====
register_count: 1
file_count: 0
0: LoadLiteral { dst: RegId(0), lit: Int(1) }
==== IR ERRORS ====
Error (NodeId 2): node Expr(Float) not suported yet<|MERGE_RESOLUTION|>--- conflicted
+++ resolved
@@ -55,31 +55,25 @@
 48: Expr(BinaryOp { lhs: NodeId(43), op: NodeId(44), rhs: NodeId(47) }) (94 to 106)
 49: Expr(Float) (108 to 111) "2.3"
 50: Modulo (112 to 115)
-<<<<<<< HEAD
 51: Expr(Int) (116 to 117) "1"
 52: Expr(BinaryOp { lhs: NodeId(49), op: NodeId(50), rhs: NodeId(51) }) (108 to 117)
-53: Expr(Block(BlockId(0))) (0 to 118)
-=======
-51: Int (116 to 117) "1"
-52: BinaryOp { lhs: NodeId(49), op: NodeId(50), rhs: NodeId(51) } (108 to 117)
-53: String (120 to 121) "b"
-54: Int (123 to 124) "2"
-55: String (126 to 127) "c"
-56: Int (129 to 130) "3"
-57: Record { pairs: [(NodeId(53), NodeId(54)), (NodeId(55), NodeId(56))] } (119 to 131)
-58: List([NodeId(57)]) (118 to 131)
+53: Expr(String) (120 to 121) "b"
+54: Expr(Int) (123 to 124) "2"
+55: Expr(String) (126 to 127) "c"
+56: Expr(Int) (129 to 130) "3"
+57: Expr(Record { pairs: [(NodeId(53), NodeId(54)), (NodeId(55), NodeId(56))] }) (119 to 131)
+58: Expr(List([NodeId(57)])) (118 to 131)
 59: Append (133 to 135)
-60: String (138 to 139) "a"
-61: Int (141 to 142) "3"
-62: String (144 to 145) "b"
-63: Float (147 to 150) "1.5"
-64: String (152 to 153) "c"
-65: String (155 to 160) ""foo""
-66: Record { pairs: [(NodeId(60), NodeId(61)), (NodeId(62), NodeId(63)), (NodeId(64), NodeId(65))] } (137 to 161)
-67: List([NodeId(66)]) (136 to 161)
-68: BinaryOp { lhs: NodeId(58), op: NodeId(59), rhs: NodeId(67) } (118 to 161)
-69: Block(BlockId(0)) (0 to 163)
->>>>>>> 9cdf707d
+60: Expr(String) (138 to 139) "a"
+61: Expr(Int) (141 to 142) "3"
+62: Expr(String) (144 to 145) "b"
+63: Expr(Float) (147 to 150) "1.5"
+64: Expr(String) (152 to 153) "c"
+65: Expr(String) (155 to 160) ""foo""
+66: Expr(Record { pairs: [(NodeId(60), NodeId(61)), (NodeId(62), NodeId(63)), (NodeId(64), NodeId(65))] }) (137 to 161)
+67: Expr(List([NodeId(66)])) (136 to 161)
+68: Expr(BinaryOp { lhs: NodeId(58), op: NodeId(59), rhs: NodeId(67) }) (118 to 161)
+69: Expr(Block(BlockId(0))) (0 to 163)
 ==== SCOPE ====
 0: Frame Scope, node_id: NodeId(69) (empty)
 ==== TYPES ====
