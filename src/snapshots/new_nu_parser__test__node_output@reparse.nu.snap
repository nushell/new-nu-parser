---
source: src/test.rs
expression: evaluate_example(path)
input_file: tests/reparse.nu
---
==== COMPILER ====
<<<<<<< HEAD
0: Variable (4 to 5)
1: Name (10 to 11)
2: Param { name: NodeId(1), ty: None } (10 to 11)
3: Params([NodeId(2)]) (9 to 12)
4: Variable (13 to 15)
5: Block(BlockId(0)) (13 to 16)
6: Closure { params: Some(NodeId(3)), block: NodeId(5) } (8 to 17)
7: Let { variable_name: NodeId(0), ty: None, initializer: NodeId(6), is_mutable: false } (0 to 17)
8: Variable (22 to 23)
9: Name (28 to 29)
10: Name (31 to 32)
11: Record { pairs: [(NodeId(9), NodeId(10))] } (26 to 34)
12: Let { variable_name: NodeId(8), ty: None, initializer: NodeId(11), is_mutable: false } (18 to 34)
13: Block(BlockId(1)) (0 to 34)
==== SCOPE ====
0: Frame Scope, variables: [ x: NodeId(0), y: NodeId(8) ], node_id: NodeId(13)
1: Frame Scope, variables: [ a: NodeId(1) ], node_id: NodeId(5)
==== TYPES ====
0: closure
1: unknown
2: any
3: unknown
4: unknown
5: ()
6: closure
7: ()
8: unknown
9: unknown
10: unknown
11: unknown
12: ()
13: ()
==== TYPE ERRORS ====
Error (NodeId 11): unsupported ast node 'Record { pairs: [(NodeId(9), NodeId(10))] }' in typechecker
=======
0: Name (0 to 3) "def"
1: Name (4 to 7) "foo"
2: Name (9 to 10) "x"
3: Garbage (10 to 11)
4: Name (12 to 18) "string"
5: List([NodeId(2), NodeId(3), NodeId(4)]) (8 to 18)
6: Name (22 to 26) "echo"
7: Variable (27 to 29) "$x"
8: Block(BlockId(0)) (22 to 30)
9: Closure { params: None, block: NodeId(8) } (20 to 31)
10: Name (33 to 36) "foo"
11: Int (37 to 38)
12: Block(BlockId(1)) (0 to 38)
==== COMPILER ERRORS ====
Error (NodeId 3): expected list item
>>>>>>> 16095ca5
<|MERGE_RESOLUTION|>--- conflicted
+++ resolved
@@ -4,18 +4,17 @@
 input_file: tests/reparse.nu
 ---
 ==== COMPILER ====
-<<<<<<< HEAD
-0: Variable (4 to 5)
-1: Name (10 to 11)
+0: Variable (4 to 5) "x"
+1: Name (10 to 11) "a"
 2: Param { name: NodeId(1), ty: None } (10 to 11)
 3: Params([NodeId(2)]) (9 to 12)
-4: Variable (13 to 15)
+4: Variable (13 to 15) "$a"
 5: Block(BlockId(0)) (13 to 16)
 6: Closure { params: Some(NodeId(3)), block: NodeId(5) } (8 to 17)
 7: Let { variable_name: NodeId(0), ty: None, initializer: NodeId(6), is_mutable: false } (0 to 17)
-8: Variable (22 to 23)
-9: Name (28 to 29)
-10: Name (31 to 32)
+8: Variable (22 to 23) "y"
+9: Name (28 to 29) "a"
+10: Name (31 to 32) "b"
 11: Record { pairs: [(NodeId(9), NodeId(10))] } (26 to 34)
 12: Let { variable_name: NodeId(8), ty: None, initializer: NodeId(11), is_mutable: false } (18 to 34)
 13: Block(BlockId(1)) (0 to 34)
@@ -38,21 +37,4 @@
 12: ()
 13: ()
 ==== TYPE ERRORS ====
-Error (NodeId 11): unsupported ast node 'Record { pairs: [(NodeId(9), NodeId(10))] }' in typechecker
-=======
-0: Name (0 to 3) "def"
-1: Name (4 to 7) "foo"
-2: Name (9 to 10) "x"
-3: Garbage (10 to 11)
-4: Name (12 to 18) "string"
-5: List([NodeId(2), NodeId(3), NodeId(4)]) (8 to 18)
-6: Name (22 to 26) "echo"
-7: Variable (27 to 29) "$x"
-8: Block(BlockId(0)) (22 to 30)
-9: Closure { params: None, block: NodeId(8) } (20 to 31)
-10: Name (33 to 36) "foo"
-11: Int (37 to 38)
-12: Block(BlockId(1)) (0 to 38)
-==== COMPILER ERRORS ====
-Error (NodeId 3): expected list item
->>>>>>> 16095ca5
+Error (NodeId 11): unsupported ast node 'Record { pairs: [(NodeId(9), NodeId(10))] }' in typechecker