--- conflicted
+++ resolved
@@ -4,39 +4,21 @@
 input_file: tests/closure.nu
 ---
 ==== COMPILER ====
-<<<<<<< HEAD
-0: Name (3 to 4)
+0: Name (3 to 4) "a"
 1: Param { name: NodeId(0), ty: None } (3 to 4)
-2: Name (6 to 7)
+2: Name (6 to 7) "b"
 3: Param { name: NodeId(2), ty: None } (6 to 7)
 4: Params([NodeId(1), NodeId(3)]) (2 to 8)
-5: Variable (9 to 11)
+5: Variable (9 to 11) "$a"
 6: Plus (12 to 13)
-7: Variable (14 to 16)
+7: Variable (14 to 16) "$b"
 8: BinaryOp { lhs: NodeId(5), op: NodeId(6), rhs: NodeId(7) } (9 to 16)
 9: Block(BlockId(0)) (9 to 16)
 10: Closure { params: Some(NodeId(4)), block: NodeId(9) } (0 to 17)
-11: Variable (18 to 20)
+11: Variable (18 to 20) "$a"
 12: Block(BlockId(1)) (0 to 42)
-=======
-0: Name (3 to 4) "a"
-1: Name (6 to 7) "b"
-2: Params([NodeId(0), NodeId(1)]) (2 to 8)
-3: Variable (9 to 11) "$a"
-4: Plus (12 to 13)
-5: Variable (14 to 16) "$b"
-6: BinaryOp { lhs: NodeId(3), op: NodeId(4), rhs: NodeId(5) } (9 to 16)
-7: Block(BlockId(0)) (9 to 16)
-8: Closure { params: Some(NodeId(2)), block: NodeId(7) } (0 to 17)
-9: Variable (18 to 20) "$a"
-10: Block(BlockId(1)) (0 to 42)
->>>>>>> 16095ca5
 ==== SCOPE ====
 0: Frame Scope, variables: [  ], node_id: NodeId(12)
 1: Frame Scope, variables: [ a: NodeId(0), b: NodeId(2) ], node_id: NodeId(9)
 ==== SCOPE ERRORS ====
-<<<<<<< HEAD
-Error (NodeId 11): variable `a` not found
-=======
-Error (NodeId 9): variable not found
->>>>>>> 16095ca5
+Error (NodeId 11): variable `a` not found