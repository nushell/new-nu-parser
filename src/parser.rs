use crate::compiler::{Compiler, RollbackPoint, Span};
use crate::errors::{Severity, SourceError};
use crate::lexer::{Token, Tokens};

use tracy_client::span;

pub struct Parser {
    pub compiler: Compiler,
    tokens: Tokens,
}

#[derive(Debug, Clone, Copy, PartialEq, Eq, Hash)]
pub struct NodeId(pub usize);

#[derive(Debug, Clone, Copy, PartialEq, Eq, Hash)]
pub struct BlockId(pub usize);

#[derive(Debug, Clone)]
pub struct Block {
    pub nodes: Vec<NodeId>,
}

impl Block {
    pub fn new(nodes: Vec<NodeId>) -> Block {
        Block { nodes }
    }
}

#[derive(Debug, Clone, PartialEq)]
pub enum BlockContext {
    /// This block is a whole block of code not wrapped in curlies (e.g., a file)
    Bare,
    /// This block is wrapped in curlies
    Curlies,
    /// This block should be parsed as part of a closure starting after closure params
    Closure,
}

#[derive(Debug)]
pub enum ParamsContext {
    /// Params for a command signature
    Squares,
    /// Params for a closure
    Pipes,
    /// Fields for a record
    Angles,
}

#[derive(Debug)]
pub enum BarewordContext {
    /// Bareword is a string (e.g., in a list)
    String,
    /// Bareword is a name (e.g., in a call position)
    Call,
}

#[derive(Debug, PartialEq, Clone)]
pub struct Def {
    pub name: NodeId,
    pub params: NodeId,
    pub in_out_types: Option<NodeId>,
    pub block: NodeId,
}

#[derive(Debug, PartialEq, Clone)]
pub enum Expr {
    Int,
    Float,
    String,
<<<<<<< HEAD
=======
    Name,
    Type {
        name: NodeId,
        args: Option<NodeId>,
        optional: bool,
    },
    TypeArgs(Vec<NodeId>),
    RecordType {
        /// Contains [AstNode::Params]
        fields: NodeId,
        optional: bool,
    },
    Variable,
>>>>>>> 9cdf707d

    // Booleans
    True,
    False,

    // Empty values
    Null,

    VarRef,

    Closure {
        params: Option<NodeId>,
        block: NodeId,
    },

    Call {
        parts: Vec<NodeId>,
    },
    NamedValue {
        name: NodeId,
        value: NodeId,
    },
    BinaryOp {
        lhs: NodeId,
        op: NodeId,
        rhs: NodeId,
    },
    Range {
        lhs: NodeId,
        rhs: NodeId,
    },
    List(Vec<NodeId>),
    Table {
        header: NodeId,
        rows: Vec<NodeId>,
    },
    Record {
        pairs: Vec<(NodeId, NodeId)>,
    },
    MemberAccess {
        target: NodeId,
        field: NodeId,
    },
    Block(BlockId),
    If {
        condition: NodeId,
        then_block: NodeId,
        else_block: Option<NodeId>,
    },
    Match {
        target: NodeId,
        match_arms: Vec<(NodeId, NodeId)>,
    },
}

#[derive(Debug, PartialEq, Clone)]
pub enum Stmt {
    // Definitions
    Def(Def),
    Alias {
        new_name: NodeId,
        old_name: NodeId,
    },
    Let {
        variable_name: NodeId,
        ty: Option<NodeId>,
        initializer: NodeId,
        is_mutable: bool,
    },

    While {
        condition: NodeId,
        block: NodeId,
    },
    For {
        variable: NodeId,
        range: NodeId,
        block: NodeId,
    },
    Loop {
        block: NodeId,
    },
    Return(Option<NodeId>),
    Break,
    Continue,

    Expr(NodeId),
}

// TODO: All nodes with Vec<...> should be moved to their own ID (like BlockId) to allow Copy trait
#[derive(Debug, PartialEq, Clone)]
pub enum AstNode {
    Expr(Expr),
    Stmt(Stmt),

    Name,
    Type {
        name: NodeId,
        args: Option<NodeId>,
        optional: bool,
    },
    TypeArgs(Vec<NodeId>),
    VarDecl,

    // Operators
    Pow,
    Multiply,
    Divide,
    FloorDiv,
    Modulo,
    Plus,
    Minus,
    Equal,
    NotEqual,
    LessThan,
    GreaterThan,
    LessThanOrEqual,
    GreaterThanOrEqual,
    RegexMatch,
    NotRegexMatch,
    In,
    Append,
    And,
    Xor,
    Or,

    // Assignments
    Assignment,
    AddAssignment,
    SubtractAssignment,
    MultiplyAssignment,
    DivideAssignment,
    AppendAssignment,

<<<<<<< HEAD
=======
    // Statements
    Let {
        variable_name: NodeId,
        ty: Option<NodeId>,
        initializer: NodeId,
        is_mutable: bool,
    },
    While {
        condition: NodeId,
        block: NodeId,
    },
    For {
        variable: NodeId,
        range: NodeId,
        block: NodeId,
    },
    Loop {
        block: NodeId,
    },
    Return(Option<NodeId>),
    Break,
    Continue,

    // Definitions
    Def {
        name: NodeId,
        params: NodeId,
        in_out_types: Option<NodeId>,
        block: NodeId,
    },
>>>>>>> 9cdf707d
    Params(Vec<NodeId>),
    Param {
        name: NodeId,
        ty: Option<NodeId>,
    },
    InOutTypes(Vec<NodeId>),
    /// Input/output type pair for a command
    InOutType(NodeId, NodeId),

    /// Long flag ('--' + one or more letters)
    FlagLong,
    /// Short flag ('-' + single letter)
    FlagShort,
    /// Group of short flags ('-' + more than 1 letters)
    FlagShortGroup,

    Garbage,
}

pub const ASSIGNMENT_PRECEDENCE: usize = 10;

impl AstNode {
    pub fn precedence(&self) -> usize {
        match self {
            AstNode::Pow => 100,
            AstNode::Multiply | AstNode::Divide | AstNode::FloorDiv | AstNode::Modulo => 95,
            AstNode::Plus | AstNode::Minus => 90,
            AstNode::LessThan
            | AstNode::LessThanOrEqual
            | AstNode::GreaterThan
            | AstNode::GreaterThanOrEqual
            | AstNode::Equal
            | AstNode::NotEqual
            | AstNode::RegexMatch
            | AstNode::NotRegexMatch
            | AstNode::In
            | AstNode::Append => 80,
            AstNode::And => 50,
            AstNode::Xor => 45,
            AstNode::Or => 40,
            AstNode::Assignment
            | AstNode::AddAssignment
            | AstNode::SubtractAssignment
            | AstNode::MultiplyAssignment
            | AstNode::DivideAssignment
            | AstNode::AppendAssignment => ASSIGNMENT_PRECEDENCE,
            _ => 0,
        }
    }
}

impl Parser {
    pub fn new(compiler: Compiler, tokens: Tokens) -> Self {
        Self { compiler, tokens }
    }

    fn position(&mut self) -> usize {
        self.tokens.peek_span().start
    }

    fn get_span_end(&self, node_id: NodeId) -> usize {
        self.compiler.spans[node_id.0].end
    }

    pub fn parse(mut self) -> Compiler {
        let _span = span!();
        self.block(BlockContext::Bare);

        self.compiler
    }

    pub fn expression_or_assignment(&mut self) -> NodeId {
        let _span = span!();
        self.math_expression(true)
    }

    pub fn expression(&mut self) -> NodeId {
        let _span = span!();
        self.math_expression(false)
    }

    pub fn math_expression(&mut self, allow_assignment: bool) -> NodeId {
        let _span = span!();
        let mut expr_stack = Vec::<(NodeId, NodeId)>::new();

        let mut last_prec = 1000000;

        let span_start = self.position();

        // Check for special forms
        if self.is_keyword(b"if") {
            return self.if_expression();
        } else if self.is_keyword(b"match") {
            return self.match_expression();
        }
        // TODO
        // } else if self.is_keyword(b"where") {
        // }

        // Otherwise assume a math expression
        let mut leftmost = self.simple_expression(BarewordContext::Call);

        if self.is_equals() {
            if !allow_assignment {
                self.error("assignment found in expression");
            }
            let op = self.operator();

            let rhs = self.expression();
            let span_end = self.get_span_end(rhs);

            return self.create_expr(
                Expr::BinaryOp {
                    lhs: leftmost,
                    op,
                    rhs,
                },
                span_start,
                span_end,
            );
        }

        while self.has_tokens() {
            if self.is_operator() {
                let missing_space_before_op = !self.is_horizontal_space();
                let op = self.operator();
                let missing_space_after_op = !self.is_horizontal_space();

                if missing_space_before_op {
                    self.error_on_node("missing space before operator", op);
                }

                if missing_space_after_op {
                    self.error_on_node("missing space after operator", op);
                }

                let op_prec = self.operator_precedence(op);

                if op_prec == ASSIGNMENT_PRECEDENCE && !allow_assignment {
                    self.error_on_node("assignment found in expression", op);
                }

                let rhs = if self.is_simple_expression() {
                    self.simple_expression(BarewordContext::Call)
                } else {
                    self.error("incomplete math expression")
                };

                while op_prec <= last_prec {
                    let Some((op, rhs)) = expr_stack.pop() else {
                        break;
                    };

                    last_prec = self.operator_precedence(op);

                    if last_prec < op_prec {
                        expr_stack.push((op, rhs));
                        break;
                    }

                    let lhs = expr_stack.last_mut().map_or(&mut leftmost, |l| &mut l.1);

                    let (span_start, span_end) = self.spanning(*lhs, rhs);
                    *lhs = self.create_expr(
                        Expr::BinaryOp { lhs: *lhs, op, rhs },
                        span_start,
                        span_end,
                    );
                }

                expr_stack.push((op, rhs));

                last_prec = op_prec;
            } else {
                break;
            }
        }

        while let Some((op, rhs)) = expr_stack.pop() {
            let lhs = expr_stack.last_mut().map_or(&mut leftmost, |l| &mut l.1);

            let (span_start, span_end) = self.spanning(*lhs, rhs);

            *lhs = self.create_expr(Expr::BinaryOp { lhs: *lhs, op, rhs }, span_start, span_end);
        }

        leftmost
    }

    pub fn simple_expression(&mut self, bareword_context: BarewordContext) -> NodeId {
        let _span = span!();

        // skip comments and newlines
        while self.is_comment() || self.is_newline() {
            self.tokens.advance();
        }

        let span_start = self.position();

        let (token, span) = self.tokens.peek();

        let mut expr = match token {
            Token::LCurly => self.record_or_closure(),
            Token::LParen => {
                self.tokens.advance();
                if self.tokens.peek_token() == Token::RParen {
                    self.error("use null instead of ()")
                } else {
                    let output = self.expression();
                    self.rparen();
                    output
                }
            }
            Token::LSquare => self.list_or_table(),
            Token::Int => self.advance_node(AstNode::Expr(Expr::Int), span),
            Token::Float => self.advance_node(AstNode::Expr(Expr::Float), span),
            Token::DoubleQuotedString => self.advance_node(AstNode::Expr(Expr::String), span),
            Token::SingleQuotedString => self.advance_node(AstNode::Expr(Expr::String), span),
            Token::Dollar => self.variable(),
            Token::Bareword => match self.compiler.get_span_contents_manual(span.start, span.end) {
                b"true" => self.advance_node(AstNode::Expr(Expr::True), span),
                b"false" => self.advance_node(AstNode::Expr(Expr::False), span),
                b"null" => self.advance_node(AstNode::Expr(Expr::Null), span),
                _ => match bareword_context {
                    BarewordContext::String => {
                        let node_id = self.name();
                        self.compiler.ast_nodes[node_id.0] = AstNode::Expr(Expr::String);
                        node_id
                    }
                    BarewordContext::Call => self.call(),
                },
            },
            _ => self.error("incomplete expression"),
        };

        loop {
            if self.is_horizontal_space() {
                return expr;
            } else if self.is_dotdot() {
                // Range
                self.tokens.advance();

                if self.is_horizontal_space() {
                    // TODO: implement range from
                    //
                    // TODO: tweak the garbage location.
                    self.error("incomplete range");
                    return expr;
                } else {
                    let rhs = self.simple_expression(BarewordContext::String);
                    let span_end = self.get_span_end(rhs);

                    expr = self.create_expr(Expr::Range { lhs: expr, rhs }, span_start, span_end);
                }
            } else if self.is_dot() {
                // Member access
                self.tokens.advance();

                if self.is_horizontal_space() {
                    self.error("missing path name");
                    return expr;
                }

                let name = self.name();

                let field_or_call = if self.is_lparen() {
                    self.variable()
                } else {
                    name
                };
                let span_end = self.get_span_end(field_or_call);

                match self.compiler.get_node_mut(field_or_call) {
                    AstNode::Expr(Expr::VarRef) | AstNode::Name => {
                        expr = self.create_expr(
                            Expr::MemberAccess {
                                target: expr,
                                field: field_or_call,
                            },
                            span_start,
                            span_end,
                        );
                    }
                    _ => {
                        self.error("expected field");
                    }
                }
            } else {
                return expr;
            }
        }
    }

    pub fn advance_node(&mut self, node: AstNode, span: Span) -> NodeId {
        self.tokens.advance();
        self.create_node(node, span.start, span.end)
    }

    /// A variable name (reference, not declaration)
    pub fn variable(&mut self) -> NodeId {
        if self.is_dollar() {
            let span_start = self.position();
            self.tokens.advance();

            if let (Token::Bareword, name_span) = self.tokens.peek() {
                self.tokens.advance();
                self.create_expr(Expr::VarRef, span_start, name_span.end)
            } else {
                self.error("variable name must be a bareword")
            }
        } else {
            self.error("expected variable starting with '$'")
        }
    }

    /// A variable name (declaration, not reference)
    pub fn variable_decl(&mut self) -> NodeId {
        let _span = span!();

        let span_start = self.position();

        if self.is_dollar() {
            self.tokens.advance();
        }

        if let (Token::Bareword, name_span) = self.tokens.peek() {
            self.tokens.advance();
            self.create_node(AstNode::VarDecl, span_start, name_span.end)
        } else {
            self.error("variable assignment name must be a bareword")
        }
    }

    pub fn call(&mut self) -> NodeId {
        let _span = span!();
        let mut parts = vec![self.call_name()];
        let mut is_head = true;
        let span_start = self.position();

        while self.has_tokens() {
            if self.is_newline() {
                break;
            }

            if self.is_name() && is_head {
                parts.push(self.name());
                continue;
            }

            // TODO: Add flags

            is_head = false;
            let arg_id = self.simple_expression(BarewordContext::String);
            parts.push(arg_id);
        }

        let span_end = self.position();

        self.create_expr(Expr::Call { parts }, span_start, span_end)
    }

    pub fn list_or_table(&mut self) -> NodeId {
        let _span = span!();
        let span_start = self.position();
        let mut is_table = false;
        let mut items = vec![];

        self.lsquare();
        let mut span_end = self.position();

        loop {
            if self.is_rsquare() {
                span_end = self.position();
                self.tokens.advance();
                break;
            } else if self.is_comma() || self.is_newline() {
                // TODO: should we disallow `[,,,]`?
                self.tokens.advance();
            } else if self.is_semicolon() {
                if items.len() != 1 {
                    self.error("semicolon to create table should immediately follow headers");
                } else if !matches!(
                    self.compiler.get_node(items[0]),
                    AstNode::Expr(Expr::List(_))
                ) {
                    self.error_on_node("tables require a list for their headers", items[0])
                }
                self.tokens.advance();
                is_table = true;
            } else if self.is_simple_expression() {
                items.push(self.simple_expression(BarewordContext::String));
            } else {
                items.push(self.error("expected list item"));
                if self.is_eof() {
                    // prevent forever looping if there is no token to put the error on
                    break;
                }
            }
        }

        if is_table {
            let header = items.remove(0);
            self.create_expr(
                Expr::Table {
                    header,
                    rows: items,
                },
                span_start,
                span_end,
            )
        } else {
            self.create_expr(Expr::List(items), span_start, span_end)
        }
    }

    pub fn record_or_closure(&mut self) -> NodeId {
        let _span = span!();
        let span_start = self.position();
        let mut span_end = self.position(); // TODO: make sure we only initialize it expectedly

        let mut is_closure = false;
        let mut first_pass = true;
        // For the record
        let mut items = vec![];

        self.lcurly();
        self.skip_newlines();

        // Explicit closure case
        if self.is_pipe() {
            let params = Some(self.signature_params(ParamsContext::Pipes));
            let block = self.block(BlockContext::Closure);
            self.rcurly();
            span_end = self.position();

<<<<<<< HEAD
            return self.create_expr(Expr::Closure { params, block }, span_start, span_end);
=======
            return self.create_node(AstNode::Closure { params, block }, span_start, span_end);
>>>>>>> 9cdf707d
        }

        let rollback_point = self.get_rollback_point();
        loop {
            self.skip_newlines();
            if self.is_rcurly() {
                self.rcurly();
                span_end = self.position();
                break;
            }
            let key = self.simple_expression(BarewordContext::String);
            self.skip_newlines();
            if first_pass && !self.is_colon() {
                is_closure = true;
                break;
            }
            self.colon();
            self.skip_newlines();
            let val = self.simple_expression(BarewordContext::String);
            items.push((key, val));
            first_pass = false;

            if self.is_comma() {
                self.comma()
            }
            if self.is_eof() {
                // abort when appropriate
                break;
            }
        }

        if is_closure {
            self.apply_rollback(rollback_point);
            let block = self.block(BlockContext::Closure);
            self.rcurly();

            span_end = self.position();

            self.create_expr(
                Expr::Closure {
                    params: None,
                    block,
                },
                span_start,
                span_end,
            )
        } else {
            self.create_expr(Expr::Record { pairs: items }, span_start, span_end)
        }
    }

    pub fn operator(&mut self) -> NodeId {
        let (token, span) = self.tokens.peek();

        match token {
            Token::Plus => self.advance_node(AstNode::Plus, span),
            Token::PlusPlus => self.advance_node(AstNode::Append, span),
            Token::Dash => self.advance_node(AstNode::Minus, span),
            Token::Asterisk => self.advance_node(AstNode::Multiply, span),
            Token::ForwardSlash => self.advance_node(AstNode::Divide, span),
            Token::ForwardSlashForwardSlash => self.advance_node(AstNode::FloorDiv, span),
            Token::LessThan => self.advance_node(AstNode::LessThan, span),
            Token::LessThanEqual => self.advance_node(AstNode::LessThanOrEqual, span),
            Token::GreaterThan => self.advance_node(AstNode::GreaterThan, span),
            Token::GreaterThanEqual => self.advance_node(AstNode::GreaterThanOrEqual, span),
            Token::EqualsEquals => self.advance_node(AstNode::Equal, span),
            Token::ExclamationEquals => self.advance_node(AstNode::NotEqual, span),
            Token::EqualsTilde => self.advance_node(AstNode::RegexMatch, span),
            Token::ExclamationTilde => self.advance_node(AstNode::NotRegexMatch, span),
            Token::AsteriskAsterisk => self.advance_node(AstNode::Pow, span),
            Token::Equals => self.advance_node(AstNode::Assignment, span),
            Token::PlusEquals => self.advance_node(AstNode::AddAssignment, span),
            Token::DashEquals => self.advance_node(AstNode::SubtractAssignment, span),
            Token::AsteriskEquals => self.advance_node(AstNode::MultiplyAssignment, span),
            Token::ForwardSlashEquals => self.advance_node(AstNode::DivideAssignment, span),
            Token::PlusPlusEquals => self.advance_node(AstNode::AppendAssignment, span),
            Token::Bareword => match self.compiler.get_span_contents_manual(span.start, span.end) {
                b"mod" => self.advance_node(AstNode::Modulo, span),
                b"in" => self.advance_node(AstNode::In, span),
                b"and" => self.advance_node(AstNode::And, span),
                b"xor" => self.advance_node(AstNode::Xor, span),
                b"or" => self.advance_node(AstNode::Or, span),
                op => self.error(format!(
                    "Unknown operator: '{}'",
                    String::from_utf8_lossy(op)
                )),
            },
            _ => self.error("expected: operator"),
        }
    }

    pub fn operator_precedence(&mut self, operator: NodeId) -> usize {
        self.compiler.get_node(operator).precedence()
    }

    pub fn spanning(&mut self, from: NodeId, to: NodeId) -> (usize, usize) {
        (
            self.compiler.spans[from.0].start,
            self.compiler.spans[to.0].end,
        )
    }

    pub fn string(&mut self) -> NodeId {
        match self.tokens.peek() {
            (Token::DoubleQuotedString, span) => {
                self.advance_node(AstNode::Expr(Expr::String), span)
            }
            (Token::SingleQuotedString, span) => {
                self.advance_node(AstNode::Expr(Expr::String), span)
            }
            _ => self.error("expected: string"),
        }
    }

    pub fn name(&mut self) -> NodeId {
        match self.tokens.peek() {
            (Token::Bareword, span) => self.advance_node(AstNode::Name, span),
            _ => self.error("expected: name"),
        }
    }

    pub fn call_name(&mut self) -> NodeId {
        let (mut token, mut span) = self.tokens.peek();

        loop {
            if [Token::Eof, Token::Newline].contains(&token) {
                break;
            }

            self.tokens.advance();
            let (next_token, next_span) = self.tokens.peek();

            if next_span.start > span.end {
                // horizontal whitespace
                break;
            }

            token = next_token;
            span.end = next_span.end;
        }

        self.create_node(AstNode::Name, span.start, span.end)
    }

    pub fn has_tokens(&mut self) -> bool {
        self.tokens.peek_token() != Token::Eof
    }

    pub fn match_expression(&mut self) -> NodeId {
        let _span = span!();
        let span_start = self.position();
        let span_end;

        self.keyword(b"match");
        let target = self.simple_expression(BarewordContext::String);

        let mut match_arms = vec![];

        if !self.is_lcurly() {
            return self.error("expected left curly brace '{'");
        }

        self.lcurly();

        loop {
            if self.is_rcurly() {
                span_end = self.position() + 1;
                self.rcurly();
                break;
            } else if self.is_simple_expression() {
                let pattern = self.simple_expression(BarewordContext::String);

                if !self.is_thick_arrow() {
                    return self.error("expected thick arrow (=>) between match cases");
                }
                self.tokens.advance();

                let pattern_result = self.simple_expression(BarewordContext::String);

                if self.is_comma() {
                    self.tokens.advance();
                }

                match_arms.push((pattern, pattern_result));
            } else if self.is_newline() {
                self.tokens.advance();
            } else {
                return self.error("expected match arm in match");
            }
        }

        self.create_expr(Expr::Match { target, match_arms }, span_start, span_end)
    }

    pub fn if_expression(&mut self) -> NodeId {
        let _span = span!();
        let span_start = self.position();
        let span_end;

        self.keyword(b"if");

        let condition = self.expression();
        self.skip_newlines();

        let then_block = self.block(BlockContext::Curlies);
        self.skip_newlines();

        let else_block = if self.is_keyword(b"else") {
            self.tokens.advance();
            self.skip_newlines();

            let block = if self.is_keyword(b"if") {
                self.if_expression()
            } else if self.is_keyword(b"match") {
                self.match_expression()
            } else {
                self.block(BlockContext::Curlies)
            };
            span_end = self.get_span_end(block);
            Some(block)
        } else {
            span_end = self.get_span_end(then_block);
            None
        };

        self.create_expr(
            Expr::If {
                condition,
                then_block,
                else_block,
            },
            span_start,
            span_end,
        )
    }

    // directly ripped from `type_params` just changed delimiters
    // FIXME: simplify if appropriate
    pub fn signature_params(&mut self, params_context: ParamsContext) -> NodeId {
        let _span = span!();
        let span_start = self.position();
        let span_end;
        let param_list = {
            match params_context {
                ParamsContext::Pipes => self.pipe(),
                ParamsContext::Squares => self.lsquare(),
                ParamsContext::Angles => self.less_than(),
            }

            let mut output = vec![];

            while self.has_tokens() {
                match params_context {
                    ParamsContext::Pipes => {
                        if self.is_pipe() {
                            break;
                        }
                    }
                    ParamsContext::Squares => {
                        if self.is_rsquare() {
                            break;
                        }
                    }
                    ParamsContext::Angles => {
                        if self.is_greater_than() {
                            break;
                        }
                    }
                }

                if self.is_comma() {
                    self.tokens.advance();
                    continue;
                }

                let name = self.name();

                let ty = if self.is_colon() {
                    // We have a type
                    self.colon();

                    Some(self.typename())
                } else {
                    None
                };

                let name_span = self.compiler.spans[name.0];
                let param_span_end = if let Some(ty_id) = ty {
                    self.compiler.spans[ty_id.0].end
                } else {
                    name_span.end
                };

                let param =
                    self.create_node(AstNode::Param { name, ty }, name_span.start, param_span_end);

                // output.push(self.name());
                output.push(param);
            }

            span_end = self.position() + 1;

            match params_context {
                ParamsContext::Pipes => self.pipe(),
                ParamsContext::Squares => self.rsquare(),
                ParamsContext::Angles => self.greater_than(),
            }

            output
        };

        self.create_node(AstNode::Params(param_list), span_start, span_end)
    }

    pub fn type_args(&mut self) -> NodeId {
        let _span = span!();
        let span_start = self.position();
        let span_end;
        let arg_list = {
            self.less_than();

            let mut output = vec![];

            while self.has_tokens() {
                if self.is_greater_than() {
                    break;
                }

                if self.is_comma() {
                    self.tokens.advance();
                    continue;
                }

                output.push(self.typename());
            }

            span_end = self.position() + 1;
            self.greater_than();

            output
        };

        self.create_node(AstNode::TypeArgs(arg_list), span_start, span_end)
    }

    pub fn typename(&mut self) -> NodeId {
        let _span = span!();
        if let (Token::Bareword, span) = self.tokens.peek() {
            let name = self.name();
<<<<<<< HEAD
=======
            let name_text = self.compiler.get_span_contents(name);

            if name_text == b"record" {
                let fields = self.signature_params(ParamsContext::Angles);
                let optional = if self.is_question_mark() {
                    // We have an optional type
                    self.tokens.advance();
                    true
                } else {
                    false
                };
                let span_end = self.position();
                return self.create_node(
                    AstNode::RecordType { fields, optional },
                    span.start,
                    span_end,
                );
            }

>>>>>>> 9cdf707d
            let mut args = None;
            if self.is_less_than() {
                // We have generics
                args = Some(self.type_args());
            }

            let optional = if self.is_question_mark() {
                // We have an optional type
                self.tokens.advance();
                true
            } else {
                false
            };
            self.create_node(
                AstNode::Type {
                    name,
                    args,
                    optional,
                },
                span.start,
                span.end, // FIXME: this uses the end of the name as its end
            )
        } else {
            self.error("expect name")
        }
    }

    pub fn in_out_type(&mut self) -> NodeId {
        let _span = span!();
        let span_start = self.position();

        let in_ty = self.typename();
        self.thin_arrow();
        let out_ty = self.typename();

        let span_end = self.position();
        self.create_node(AstNode::InOutType(in_ty, out_ty), span_start, span_end)
    }

    pub fn in_out_types(&mut self) -> NodeId {
        let _span = span!();
        self.colon();

        if self.is_lsquare() {
            let span_start = self.position();

            self.tokens.advance();

            let mut output = vec![];
            while self.has_tokens() {
                if self.is_rsquare() {
                    break;
                }

                if self.is_comma() {
                    self.tokens.advance();
                    continue;
                }

                output.push(self.in_out_type());
            }

            self.rsquare();
            let span_end = self.position();

            self.create_node(AstNode::InOutTypes(output), span_start, span_end)
        } else {
            let ty = self.in_out_type();
            let span = self.compiler.get_span(ty);
            self.create_node(AstNode::InOutTypes(vec![ty]), span.start, span.end)
        }
    }

    pub fn def_statement(&mut self) -> NodeId {
        let _span = span!();
        let span_start = self.position();

        self.keyword(b"def");

        let name = match self.tokens.peek() {
            (Token::Bareword, span) => self.advance_node(AstNode::Name, span),
            (Token::DoubleQuotedString | Token::SingleQuotedString, span) => {
                self.advance_node(AstNode::Expr(Expr::String), span)
            }
            _ => return self.error("expected def name"),
        };

        let params = self.signature_params(ParamsContext::Squares);
        let in_out_types = if self.is_colon() {
            Some(self.in_out_types())
        } else {
            None
        };
        let block = self.block(BlockContext::Curlies);

        let span_end = self.get_span_end(block);

        self.create_stmt(
            Stmt::Def(Def {
                name,
                params,
                in_out_types,
                block,
            }),
            span_start,
            span_end,
        )
    }

    // TODO: Deduplicate code between let/mut/const assignments
    pub fn let_statement(&mut self) -> NodeId {
        let _span = span!();
        let is_mutable = false;
        let span_start = self.position();

        self.keyword(b"let");

        let variable_name = self.variable_decl();

        let ty = if self.is_colon() {
            // We have a type
            self.colon();

            Some(self.typename())
        } else {
            None
        };

        self.equals();

        let initializer = self.expression();

        let span_end = self.get_span_end(initializer);

        self.create_stmt(
            Stmt::Let {
                variable_name,
                ty,
                initializer,
                is_mutable,
            },
            span_start,
            span_end,
        )
    }

    // TODO: Deduplicate code between let/mut/const assignments
    pub fn mut_statement(&mut self) -> NodeId {
        let _span = span!();
        let is_mutable = true;
        let span_start = self.position();

        self.keyword(b"mut");

        let variable_name = self.variable_decl();

        let ty = if self.is_colon() {
            // We have a type
            self.colon();

            Some(self.typename())
        } else {
            None
        };

        self.equals();

        let initializer = self.expression();

        let span_end = self.get_span_end(initializer);

        self.create_stmt(
            Stmt::Let {
                variable_name,
                ty,
                initializer,
                is_mutable,
            },
            span_start,
            span_end,
        )
    }

    pub fn keyword(&mut self, keyword: &[u8]) {
        let _span = span!();
        if self.is_keyword(keyword) {
            self.tokens.advance();
        } else {
            self.error(format!(
                "expected keyword: {}",
                String::from_utf8_lossy(keyword)
            ));
        }
    }

    pub fn block(&mut self, context: BlockContext) -> NodeId {
        let _span = span!();
        let span_start = self.position();

        let mut code_body = vec![];
        if let BlockContext::Curlies = context {
            self.lcurly();
        }

        while self.has_tokens() {
            if self.is_rcurly() && context == BlockContext::Curlies {
                self.rcurly();
                break;
            } else if self.is_rcurly() && context == BlockContext::Closure {
                // not responsible for parsing it, yield back to the closure pass
                break;
            } else if self.is_semicolon() || self.is_newline() || self.is_comment() {
                self.tokens.advance();
                continue;
            } else if self.is_keyword(b"def") {
                code_body.push(self.def_statement());
            } else if self.is_keyword(b"let") {
                code_body.push(self.let_statement());
            } else if self.is_keyword(b"mut") {
                code_body.push(self.mut_statement());
            } else if self.is_keyword(b"while") {
                code_body.push(self.while_statement());
            } else if self.is_keyword(b"for") {
                code_body.push(self.for_statement());
            } else if self.is_keyword(b"loop") {
                code_body.push(self.loop_statement());
            } else if self.is_keyword(b"return") {
                code_body.push(self.return_statement());
            } else if self.is_keyword(b"continue") {
                code_body.push(self.continue_statement());
            } else if self.is_keyword(b"break") {
                code_body.push(self.break_statement());
            } else if self.is_keyword(b"alias") {
                code_body.push(self.alias_statement());
            } else {
                let exp_span_start = self.position();
                let expression = self.expression_or_assignment();
                let exp_span_end = self.get_span_end(expression);

                if self.is_semicolon() {
                    // This is a statement, not an expression
                    self.tokens.advance();
                    code_body.push(self.create_stmt(
                        Stmt::Expr(expression),
                        exp_span_start,
                        exp_span_end,
                    ))
                } else {
                    code_body.push(expression);
                }
            }
        }

        self.compiler.blocks.push(Block::new(code_body));
        let span_end = self.position();

        self.create_expr(
            Expr::Block(BlockId(self.compiler.blocks.len() - 1)),
            span_start,
            span_end,
        )
    }

    pub fn while_statement(&mut self) -> NodeId {
        let _span = span!();
        let span_start = self.position();
        self.keyword(b"while");

        if self.is_operator() {
            // TODO: flag parsing
            self.error("WIP: Flags on while are not supported yet");
            self.tokens.advance();
        }

        let condition = self.expression();
        let block = self.block(BlockContext::Curlies);
        let span_end = self.get_span_end(block);

        self.create_stmt(Stmt::While { condition, block }, span_start, span_end)
    }

    pub fn for_statement(&mut self) -> NodeId {
        let _span = span!();
        let span_start = self.position();
        self.keyword(b"for");

        let variable = self.variable_decl();
        self.keyword(b"in");

        let range = self.simple_expression(BarewordContext::String);
        let block = self.block(BlockContext::Curlies);
        let span_end = self.get_span_end(block);

        self.create_stmt(
            Stmt::For {
                variable,
                range,
                block,
            },
            span_start,
            span_end,
        )
    }

    pub fn loop_statement(&mut self) -> NodeId {
        let _span = span!();
        let span_start = self.position();
        self.keyword(b"loop");
        let block = self.block(BlockContext::Curlies);
        let span_end = self.get_span_end(block);

        self.create_stmt(Stmt::Loop { block }, span_start, span_end)
    }

    pub fn return_statement(&mut self) -> NodeId {
        let _span = span!();
        let span_start = self.position();
        let span_end;

        self.keyword(b"return");

        let ret_val = if self.is_expression() {
            let expr = self.expression();
            span_end = self.get_span_end(expr);
            Some(expr)
        } else {
            span_end = span_start + b"return".len();
            None
        };

        self.create_stmt(Stmt::Return(ret_val), span_start, span_end)
    }

    pub fn continue_statement(&mut self) -> NodeId {
        let _span = span!();
        let span_start = self.position();
        self.keyword(b"continue");
        let span_end = span_start + b"continue".len();

        self.create_stmt(Stmt::Continue, span_start, span_end)
    }

    pub fn break_statement(&mut self) -> NodeId {
        let _span = span!();
        let span_start = self.position();
        self.keyword(b"break");
        let span_end = span_start + b"break".len();

        self.create_stmt(Stmt::Break, span_start, span_end)
    }

    pub fn alias_statement(&mut self) -> NodeId {
        let _span = span!();
        let span_start = self.position();
        self.keyword(b"alias");
        let new_name = if self.is_string() {
            self.string()
        } else {
            self.name()
        };
        self.equals();
        let old_name = if self.is_string() {
            self.string()
        } else {
            self.name()
        };
        let span_end = self.get_span_end(old_name);
        self.create_stmt(Stmt::Alias { new_name, old_name }, span_start, span_end)
    }

    pub fn is_operator(&mut self) -> bool {
        let (token, span) = self.tokens.peek();

        match token {
            Token::Plus
            | Token::PlusPlus
            | Token::Dash
            | Token::Asterisk
            | Token::ForwardSlash
            | Token::ForwardSlashForwardSlash
            | Token::LessThan
            | Token::LessThanEqual
            | Token::GreaterThan
            | Token::GreaterThanEqual
            | Token::EqualsEquals
            | Token::ExclamationEquals
            | Token::EqualsTilde
            | Token::ExclamationTilde
            | Token::AsteriskAsterisk
            | Token::Equals
            | Token::PlusEquals
            | Token::DashEquals
            | Token::AsteriskEquals
            | Token::ForwardSlashEquals
            | Token::PlusPlusEquals => true,
            Token::Bareword => {
                let op = self.compiler.get_span_contents_manual(span.start, span.end);
                op == b"mod" || op == b"in" || op == b"and" || op == b"xor" || op == b"or"
            }
            _ => false,
        }
    }

    pub fn is_equals(&mut self) -> bool {
        self.tokens.peek_token() == Token::Equals
    }

    pub fn is_comma(&mut self) -> bool {
        self.tokens.peek_token() == Token::Comma
    }

    pub fn is_lcurly(&mut self) -> bool {
        self.tokens.peek_token() == Token::LCurly
    }

    pub fn is_rcurly(&mut self) -> bool {
        self.tokens.peek_token() == Token::RCurly
    }

    pub fn is_lparen(&mut self) -> bool {
        self.tokens.peek_token() == Token::LParen
    }

    pub fn is_rparen(&mut self) -> bool {
        self.tokens.peek_token() == Token::RParen
    }

    pub fn is_lsquare(&mut self) -> bool {
        self.tokens.peek_token() == Token::LSquare
    }

    pub fn is_rsquare(&mut self) -> bool {
        self.tokens.peek_token() == Token::RSquare
    }

    pub fn is_less_than(&mut self) -> bool {
        self.tokens.peek_token() == Token::LessThan
    }

    pub fn is_greater_than(&mut self) -> bool {
        self.tokens.peek_token() == Token::GreaterThan
    }

    pub fn is_pipe(&mut self) -> bool {
        self.tokens.peek_token() == Token::Pipe
    }

    pub fn is_dollar(&mut self) -> bool {
        self.tokens.peek_token() == Token::Dollar
    }

    pub fn is_comment(&mut self) -> bool {
        self.tokens.peek_token() == Token::Comment
    }

    pub fn is_question_mark(&mut self) -> bool {
        self.tokens.peek_token() == Token::QuestionMark
    }

    pub fn is_thin_arrow(&mut self) -> bool {
        self.tokens.peek_token() == Token::ThinArrow
    }

    pub fn is_thick_arrow(&mut self) -> bool {
        self.tokens.peek_token() == Token::ThickArrow
    }

    pub fn is_colon(&mut self) -> bool {
        self.tokens.peek_token() == Token::Colon
    }

    pub fn is_newline(&mut self) -> bool {
        self.tokens.peek_token() == Token::Newline
    }

    pub fn is_semicolon(&mut self) -> bool {
        self.tokens.peek_token() == Token::Semicolon
    }

    pub fn is_dot(&mut self) -> bool {
        self.tokens.peek_token() == Token::Dot
    }

    pub fn is_dotdot(&mut self) -> bool {
        self.tokens.peek_token() == Token::DotDot
    }

    pub fn is_coloncolon(&mut self) -> bool {
        self.tokens.peek_token() == Token::ColonColon
    }

    pub fn is_int(&mut self) -> bool {
        self.tokens.peek_token() == Token::Int
    }

    pub fn is_float(&mut self) -> bool {
        self.tokens.peek_token() == Token::Float
    }

    pub fn is_string(&mut self) -> bool {
        self.tokens.peek_token() == Token::DoubleQuotedString
            || self.tokens.peek_token() == Token::SingleQuotedString
    }

    pub fn is_keyword(&mut self, keyword: &[u8]) -> bool {
        if let (Token::Bareword, span) = self.tokens.peek() {
            self.compiler.get_span_contents_manual(span.start, span.end) == keyword
        } else {
            false
        }
    }

    pub fn is_name(&mut self) -> bool {
        self.tokens.peek_token() == Token::Bareword
    }

    pub fn is_eof(&mut self) -> bool {
        self.tokens.peek_token() == Token::Eof
    }

    pub fn is_horizontal_space(&self) -> bool {
        let span_position = self.tokens.peek_span().start;
        let whitespace: &[u8] = b" \t";

        span_position > 0 && whitespace.contains(&self.compiler.source[span_position - 1])
    }

    pub fn is_expression(&mut self) -> bool {
        self.is_simple_expression()
            || self.is_keyword(b"if")
            || self.is_keyword(b"match")
            || self.is_keyword(b"where")
    }

    pub fn is_simple_expression(&mut self) -> bool {
        self.is_string()
            || self.is_int()
            || self.is_float()
            || self.is_lcurly()
            || self.is_lsquare()
            || self.is_lparen()
            || self.is_dot()
            || self.is_dollar()
            || self.is_keyword(b"true")
            || self.is_keyword(b"false")
            || self.is_keyword(b"null")
            || self.is_name()
    }

    pub fn error_on_node(&mut self, message: impl Into<String>, node_id: NodeId) {
        self.compiler.errors.push(SourceError {
            message: message.into(),
            node_id,
            severity: Severity::Error,
        });
    }

    pub fn error(&mut self, message: impl Into<String>) -> NodeId {
        let (token, span) = self.tokens.peek();

        if token != Token::Eof {
            self.tokens.advance();
        }

        let node_id = self.create_node(AstNode::Garbage, span.start, span.end);
        self.compiler.errors.push(SourceError {
            message: message.into(),
            node_id,
            severity: Severity::Error,
        });

        node_id
    }

    pub fn create_expr(&mut self, expr: Expr, span_start: usize, span_end: usize) -> NodeId {
        self.compiler.spans.push(Span {
            start: span_start,
            end: span_end,
        });
        self.compiler.push_node(AstNode::Expr(expr))
    }

    pub fn create_stmt(&mut self, stmt: Stmt, span_start: usize, span_end: usize) -> NodeId {
        self.compiler.spans.push(Span {
            start: span_start,
            end: span_end,
        });
        self.compiler.push_node(AstNode::Stmt(stmt))
    }

    pub fn create_node(&mut self, ast_node: AstNode, span_start: usize, span_end: usize) -> NodeId {
        self.compiler.spans.push(Span {
            start: span_start,
            end: span_end,
        });
        self.compiler.push_node(ast_node)
    }

    pub fn lparen(&mut self) {
        if self.is_lparen() {
            self.tokens.advance();
        } else {
            self.error("expected: left paren '('");
        }
    }

    pub fn rparen(&mut self) {
        if self.is_rparen() {
            self.tokens.advance();
        } else {
            self.error("expected: right paren ')'");
        }
    }

    pub fn lsquare(&mut self) {
        if self.is_lsquare() {
            self.tokens.advance();
        } else {
            self.error("expected: left bracket '['");
        }
    }

    pub fn rsquare(&mut self) {
        if self.is_rsquare() {
            self.tokens.advance();
        } else {
            self.error("expected: right bracket ']'");
        }
    }

    pub fn lcurly(&mut self) {
        if self.is_lcurly() {
            self.tokens.advance();
        } else {
            self.error("expected: left bracket '{'");
        }
    }

    pub fn rcurly(&mut self) {
        if self.is_rcurly() {
            self.tokens.advance();
        } else {
            self.error("expected: right bracket '}'");
        }
    }

    pub fn pipe(&mut self) {
        if self.is_pipe() {
            self.tokens.advance();
        } else {
            self.error("expected: pipe symbol '|'");
        }
    }

    pub fn less_than(&mut self) {
        if self.is_less_than() {
            self.tokens.advance();
        } else {
            self.error("expected: less than/left angle bracket '<'");
        }
    }

    pub fn greater_than(&mut self) {
        if self.is_greater_than() {
            self.tokens.advance();
        } else {
            self.error("expected: greater than/right angle bracket '>'");
        }
    }

    pub fn equals(&mut self) {
        if self.is_equals() {
            self.tokens.advance();
        } else {
            self.error("expected: equals '='");
        }
    }

    pub fn thin_arrow(&mut self) {
        if self.is_thin_arrow() {
            self.tokens.advance();
        } else {
            self.error("expected: thin arrow '->'");
        }
    }

    pub fn colon(&mut self) {
        if self.is_colon() {
            self.tokens.advance();
        } else {
            self.error("expected: colon ':'");
        }
    }

    pub fn comma(&mut self) {
        if self.is_comma() {
            self.tokens.advance();
        } else {
            self.error("expected: comma ','");
        }
    }

    pub fn skip_newlines(&mut self) {
        while self.is_newline() {
            self.tokens.advance();
        }
    }

    fn get_rollback_point(&self) -> RollbackPoint {
        self.compiler.get_rollback_point(self.tokens.pos())
    }

    fn apply_rollback(&mut self, rbp: RollbackPoint) {
        let token_pos = self.compiler.apply_compiler_rollback(rbp);
        self.tokens.set_pos(token_pos);
    }
}<|MERGE_RESOLUTION|>--- conflicted
+++ resolved
@@ -63,26 +63,24 @@
 }
 
 #[derive(Debug, PartialEq, Clone)]
+pub enum TypeAst {
+    Ref {
+        name: NodeId,
+        args: Option<NodeId>,
+        optional: bool,
+    },
+    Record {
+        /// Contains [AstNode::Params]
+        fields: NodeId,
+        optional: bool,
+    },
+}
+
+#[derive(Debug, PartialEq, Clone)]
 pub enum Expr {
     Int,
     Float,
     String,
-<<<<<<< HEAD
-=======
-    Name,
-    Type {
-        name: NodeId,
-        args: Option<NodeId>,
-        optional: bool,
-    },
-    TypeArgs(Vec<NodeId>),
-    RecordType {
-        /// Contains [AstNode::Params]
-        fields: NodeId,
-        optional: bool,
-    },
-    Variable,
->>>>>>> 9cdf707d
 
     // Booleans
     True,
@@ -177,13 +175,9 @@
 pub enum AstNode {
     Expr(Expr),
     Stmt(Stmt),
+    Type(TypeAst),
 
     Name,
-    Type {
-        name: NodeId,
-        args: Option<NodeId>,
-        optional: bool,
-    },
     TypeArgs(Vec<NodeId>),
     VarDecl,
 
@@ -217,39 +211,6 @@
     DivideAssignment,
     AppendAssignment,
 
-<<<<<<< HEAD
-=======
-    // Statements
-    Let {
-        variable_name: NodeId,
-        ty: Option<NodeId>,
-        initializer: NodeId,
-        is_mutable: bool,
-    },
-    While {
-        condition: NodeId,
-        block: NodeId,
-    },
-    For {
-        variable: NodeId,
-        range: NodeId,
-        block: NodeId,
-    },
-    Loop {
-        block: NodeId,
-    },
-    Return(Option<NodeId>),
-    Break,
-    Continue,
-
-    // Definitions
-    Def {
-        name: NodeId,
-        params: NodeId,
-        in_out_types: Option<NodeId>,
-        block: NodeId,
-    },
->>>>>>> 9cdf707d
     Params(Vec<NodeId>),
     Param {
         name: NodeId,
@@ -685,11 +646,7 @@
             self.rcurly();
             span_end = self.position();
 
-<<<<<<< HEAD
             return self.create_expr(Expr::Closure { params, block }, span_start, span_end);
-=======
-            return self.create_node(AstNode::Closure { params, block }, span_start, span_end);
->>>>>>> 9cdf707d
         }
 
         let rollback_point = self.get_rollback_point();
@@ -1039,8 +996,6 @@
         let _span = span!();
         if let (Token::Bareword, span) = self.tokens.peek() {
             let name = self.name();
-<<<<<<< HEAD
-=======
             let name_text = self.compiler.get_span_contents(name);
 
             if name_text == b"record" {
@@ -1054,13 +1009,12 @@
                 };
                 let span_end = self.position();
                 return self.create_node(
-                    AstNode::RecordType { fields, optional },
+                    AstNode::Type(TypeAst::Record { fields, optional }),
                     span.start,
                     span_end,
                 );
             }
 
->>>>>>> 9cdf707d
             let mut args = None;
             if self.is_less_than() {
                 // We have generics
@@ -1075,11 +1029,11 @@
                 false
             };
             self.create_node(
-                AstNode::Type {
+                AstNode::Type(TypeAst::Ref {
                     name,
                     args,
                     optional,
-                },
+                }),
                 span.start,
                 span.end, // FIXME: this uses the end of the name as its end
             )
